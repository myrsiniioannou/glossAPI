"""
GlossAPI Library

A library for processing academic texts in Greek and other languages:
- Extracting content from PDFs and other formats with Docling
- Robust batch processing with error isolation and automatic resumption
- Clustering documents based on extraction quality
- Extracting and cleaning academic sections
- Classifying sections using machine learning

This is an open source project that provides tools for linguistic annotations
and text processing, with a special focus on the Greek language.
"""

from .academic_section import AcademicSection
from .gloss_extract import GlossExtract
from .gloss_section import GlossSection
from .gloss_section_classifier import GlossSectionClassifier
from .corpus import Corpus
from .sampler import Sampler

__all__ = [
    'AcademicSection',
    'GlossExtract',
    'GlossSection',
    'GlossSectionClassifier',
    'Corpus',
    'Sampler'
]

<<<<<<< HEAD
__version__ = '0.0.8'
=======
__version__ = '0.0.9'
>>>>>>> 3d5afea2
<|MERGE_RESOLUTION|>--- conflicted
+++ resolved
@@ -28,8 +28,4 @@
     'Sampler'
 ]
 
-<<<<<<< HEAD
-__version__ = '0.0.8'
-=======
-__version__ = '0.0.9'
->>>>>>> 3d5afea2
+__version__ = '0.0.9'